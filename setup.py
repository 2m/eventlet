--- conflicted
+++ resolved
@@ -160,16 +160,7 @@
 
 # -*- Tests Requires -*-
 
-<<<<<<< HEAD
-if is_py3k:
-    tests_require = reqs('test-py3k.txt')
-elif is_pypy:
-    tests_require = reqs('test-pypy.txt')
-else:
-    tests_require = reqs('test.txt')
-=======
 tests_require = reqs('test.txt')
->>>>>>> ae3d4a48
 
 # -*- Long Description -*-
 
