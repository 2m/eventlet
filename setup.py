--- conflicted
+++ resolved
@@ -151,46 +151,18 @@
         'celeryd-multi = celery.__main__:_compat_multi',
     ])
 
-<<<<<<< HEAD
 # -*- Extras -*-
 
 extras = lambda *p: reqs('extras', *p)
 # Celery specific
-specific_list = ['auth', 'cassandra', 'memcache', 'couchbase', 'threads',
-                 'eventlet', 'gevent', 'msgpack', 'yaml', 'redis',
-                 'mongodb', 'sqs', 'couchdb', 'beanstalk', 'zookeeper',
-                 'zeromq', 'sqlalchemy', 'librabbitmq', 'pyro', 'slmq']
-extras_require = dict((x, extras(x + '.txt')) for x in specific_list)
+features = {
+    'auth', 'cassandra', 'memcache', 'couchbase', 'threads',
+    'eventlet', 'gevent', 'msgpack', 'yaml', 'redis',
+    'mongodb', 'sqs', 'couchdb', 'riak', 'beanstalk', 'zookeeper',
+    'zeromq', 'sqlalchemy', 'librabbitmq', 'pyro', 'slmq',
+}
+extras_require = {x: extras(x + '.txt') for x in features}
 extra['extras_require'] = extras_require
-=======
-if is_setuptools:
-    extras = lambda *p: reqs('extras', *p)
-    extra['extras_require'] = {
-        # Celery specific
-        'auth': extras('auth.txt'),
-        'cassandra': extras('cassandra.txt'),
-        'memcache': extras('memcache.txt'),
-        'couchbase': extras('couchbase.txt'),
-        'threads': extras('threads.txt'),
-        'eventlet': extras('eventlet.txt'),
-        'gevent': extras('gevent.txt'),
-
-        'msgpack': extras('msgpack.txt'),
-        'yaml': extras('yaml.txt'),
-        'redis': extras('redis.txt'),
-        'mongodb': extras('mongodb.txt'),
-        'sqs': extras('sqs.txt'),
-        'couchdb': extras('couchdb.txt'),
-        'riak': extras('riak.txt'),
-        'beanstalk': extras('beanstalk.txt'),
-        'zookeeper': extras('zookeeper.txt'),
-        'zeromq': extras('zeromq.txt'),
-        'sqlalchemy': extras('sqlalchemy.txt'),
-        'librabbitmq': extras('librabbitmq.txt'),
-        'pyro': extras('pyro.txt'),
-        'slmq': extras('slmq.txt'),
-    }
->>>>>>> 1ac10f3b
 
 # -*- %%% -*-
 
