[nosetests]
where = celery/tests
cover3-branch = 1
cover3-html = 1
cover3-package = celery
cover3-exclude = celery.utils.debug,celery.tests.*

[build_sphinx]
source-dir = docs/
build-dir = docs/.build
all_files = 1

[upload_sphinx]
upload-dir = docs/.build/html

[bdist_rpm]
<<<<<<< HEAD
requires = pytz
           billiard >= 2.7.3.19
           kombu >= 2.5.4
=======
requires = billiard >= 2.7.3.21
           python-dateutil >= 1.5
           kombu >= 2.5.6
>>>>>>> 5b3eef50
<|MERGE_RESOLUTION|>--- conflicted
+++ resolved
@@ -14,12 +14,6 @@
 upload-dir = docs/.build/html
 
 [bdist_rpm]
-<<<<<<< HEAD
 requires = pytz
-           billiard >= 2.7.3.19
-           kombu >= 2.5.4
-=======
-requires = billiard >= 2.7.3.21
-           python-dateutil >= 1.5
-           kombu >= 2.5.6
->>>>>>> 5b3eef50
+           billiard >= 2.7.3.21
+           kombu >= 2.5.6