[nosetests]
where = celery/tests
cover3-branch = 1
cover3-html = 1
cover3-package = celery
cover3-exclude = celery.utils.debug,celery.tests.*

[build_sphinx]
source-dir = docs/
build-dir = docs/.build
all_files = 1

[upload_sphinx]
upload-dir = docs/.build/html

[bdist_rpm]
<<<<<<< HEAD
requires = pytz
           billiard >= 2.7.3.26
           kombu >= 2.5.9
=======
requires = billiard >= 2.7.3.26
           python-dateutil >= 1.5
           kombu >= 2.5.10
>>>>>>> 23f4ed62
<|MERGE_RESOLUTION|>--- conflicted
+++ resolved
@@ -14,12 +14,6 @@
 upload-dir = docs/.build/html
 
 [bdist_rpm]
-<<<<<<< HEAD
 requires = pytz
            billiard >= 2.7.3.26
-           kombu >= 2.5.9
-=======
-requires = billiard >= 2.7.3.26
-           python-dateutil >= 1.5
-           kombu >= 2.5.10
->>>>>>> 23f4ed62
+           kombu >= 2.5.10