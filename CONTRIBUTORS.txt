Every contribution to Celery is as important to us,
as every coin in the money bin is to Scrooge McDuck.

The first commit to the Celery codebase was made on
Fri Apr 24 13:30:00 2009 +0200, and has since
then been improved by many contributors.

Everyone who have ever contributed to Celery should be in
this list, but in a recent policy change it has been decided
that everyone must add themselves here, and not be added
by others, so it's currently incomplete waiting for everyone
to add their names.

The full list of authors can be found in docs/AUTHORS.txt.

--

Contributor offers to license certain software (a “Contribution” or multiple
“Contributions”) to Celery, and Celery agrees to accept said Contributions,
under the terms of the BSD open source license.
Contributor understands and agrees that Celery shall have the irrevocable and perpetual right to make
and distribute copies of any Contribution, as well as to create and distribute collective works and
derivative works of any Contribution, under the BSD License.

Contributors
------------

Ask Solem, 2012/06/07
Sean O'Connor, 2012/06/07
Patrick Altman, 2012/06/07
Chris St. Pierre, 2012/06/07
Jeff Terrace, 2012/06/07
Mark Lavin, 2012/06/07
Jesper Noehr, 2012/06/07
Brad Jasper, 2012/06/07
Juan Catalano, 2012/06/07
Luke Zapart, 2012/06/07
Roger Hu, 2012/06/07
Honza Král, 2012/06/07
Aaron Elliot Ross, 2012/06/07
Alec Clowes, 2012/06/07
Daniel Watkins, 2012/06/07
Timo Sugliani, 2012/06/07
Yury V. Zaytsev, 2012/06/7
Marcin Kuźmiński, 2012/06/07
Norman Richards, 2012/06/07
Kevin Tran, 2012/06/07
David Arthur, 2012/06/07
Bryan Berg, 2012/06/07
Mikhail Korobov, 2012/06/07
Jerzy Kozera, 2012/06/07
Ben Firshman, 2012/06/07
Jannis Leidel, 2012/06/07
Chris Rose, 2012/06/07
Julien Poissonnier, 2012/06/07
Łukasz Oleś, 2012/06/07
David Strauss, 2012/06/07
Chris Streeter, 2012/06/07
Thomas Johansson, 2012/06/07
Ales Zoulek, 2012/06/07
Clay Gerrard, 2012/06/07
Matt Williamson, 2012/06/07
Travis Swicegood, 2012/06/07
Jeff Balogh, 2012/06/07
Harm Verhagen, 2012/06/07
Wes Winham, 2012/06/07
David Cramer, 2012/06/07
Steeve Morin, 2012/06/07
Mher Movsisyan, 2012/06/08
Chris Peplin, 2012/06/07
Florian Apolloner, 2012/06/07
Juarez Bochi, 2012/06/07
Christopher Angove, 2012/06/07
Jason Pellerin, 2012/06/07
Miguel Hernandez Martos, 2012/06/07
Neil Chintomby, 2012/06/07
Mauro Rocco, 2012/06/07
Ionut Turturica, 2012/06/07
Adriano Petrich, 2012/06/07
Michael Elsdörfer, 2012/06/07
Kornelijus Survila, 2012/06/07
Stefán Kjartansson, 2012/06/07
Keith Perkins, 2012/06/07
Flavio Percoco, 2012/06/07
Wes Turner, 2012/06/07
Vitaly Babiy, 2012/06/07
Tayfun Sen, 2012/06/08
Gert Van Gool, 2012/06/08
Akira Matsuzaki, 2012/06/08
Simon Josi, 2012/06/08
Sam Cooke, 2012/06/08
Frederic Junod, 2012/06/08
Roberto Gaiser, 2012/06/08
Piotr Sikora, 2012/06/08
Chris Adams, 2012/06/08
Branko Čibej, 2012/06/08
Vladimir Kryachko, 2012/06/08
Remy Noel 2012/06/08
Jude Nagurney, 2012/06/09
Jonatan Heyman, 2012/06/10
David Miller 2012/06/11
Matthew Morrison, 2012/06/11
Leo Dirac, 2012/06/11
Mark Thurman, 2012/06/11
Dimitrios Kouzis-Loukas, 2012/06/13
Steven Skoczen, 2012/06/17
Loren Abrams, 2012/06/19
Eran Rundstein, 2012/06/24
John Watson, 2012/06/27
Matt Long, 2012/07/04
David Markey, 2012/07/05
Jared Biel, 2012/07/05
Jed Smith, 2012/07/08
Łukasz Langa, 2012/07/10
Rinat Shigapov, 2012/07/20
Hynek Schlawack, 2012/07/23
Paul McMillan, 2012/07/26
Mitar, 2012/07/28
Adam DePue, 2012/08/22
Thomas Meson, 2012/08/28
Daniel Lundin, 2012/08/30
Alexey Zatelepin, 2012/09/18
Sundar Raman, 2012/09/24
Henri Colas, 2012/11/16
Thomas Grainger, 2012/11/29
Marius Gedminas, 2012/11/29
Christoph Krybus, 2013/01/07
Jun Sakai, 2013/01/16
Vlad Frolov, 2013/01/23
Milen Pavlov, 2013/03/08
Pär Wieslander, 2013/03/20
Theo Spears, 2013/03/28
Romuald Brunet, 2013/03/29
Aaron Harnly, 2013/04/04
Peter Brook, 2013/05/09
Muneyuki Noguchi, 2013/04/24
Stas Rudakou, 2013/05/29
Dong Weiming, 2013/06/27
Oleg Anashkin, 2013/06/27
Ross Lawley, 2013/07/05
Alain Masiero, 2013/08/07
Adrien Guinet, 2013/08/14
Christopher Lee, 2013/08/29
Alexander Smirnov, 2013/08/30
Matt Robenolt, 2013/08/31
Jameel Al-Aziz, 2013/10/04
Fazleev Maksim, 2013/10/08
Ian A Wilson, 2013/10/18
Daniel M Taub, 2013/10/22
Matt Wise, 2013/11/06
Michael Robellard, 2013/11/07
Vsevolod Kulaga, 2013/11/16
Ionel Cristian Mărieș, 2013/12/09
Константин Подшумок, 2013/12/16
Antoine Legrand, 2014/01/09
Pepijn de Vos, 2014/01/15
Dan McGee, 2014/01/27
Paul Kilgo, 2014/01/28
Martin Davidsson, 2014/02/08
Chris Clark, 2014/02/20
Matthew Duggan, 2014/04/10
Brian Bouterse, 2014/04/10
Dmitry Malinovsky, 2014/04/28
Luke Pomfrey, 2014/05/06
Alexey Kotlyarov, 2014/05/16
Ross Deane, 2014/07/11
Tadej Janež, 2014/08/08
Akexander Koshelev, 2014/08/19
<<<<<<< HEAD
Davide Quarta, 2014/08/19
=======
John Whitlock, 2014/08/19
>>>>>>> f31ddbe2
<|MERGE_RESOLUTION|>--- conflicted
+++ resolved
@@ -166,8 +166,5 @@
 Ross Deane, 2014/07/11
 Tadej Janež, 2014/08/08
 Akexander Koshelev, 2014/08/19
-<<<<<<< HEAD
 Davide Quarta, 2014/08/19
-=======
-John Whitlock, 2014/08/19
->>>>>>> f31ddbe2
+John Whitlock, 2014/08/19