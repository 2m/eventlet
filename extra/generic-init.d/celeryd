--- conflicted
+++ resolved
@@ -129,11 +129,7 @@
 
 
 stop_workers () {
-<<<<<<< HEAD
-    $CELERYD_MULTI stop_verify $CELERYD_NODES --pidfile="$CELERYD_PID_FILE"
-=======
     $CELERYD_MULTI stopwait $CELERYD_NODES --pidfile="$CELERYD_PID_FILE"
->>>>>>> df66951a
 }
 
 
