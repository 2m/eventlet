# -*- coding: utf-8 -*-
"""
    celery.result
    ~~~~~~~~~~~~~

    Task results/state and groups of results.

"""
from __future__ import absolute_import

import time

from collections import deque
from copy import copy

from kombu.utils import cached_property
from kombu.utils.compat import OrderedDict

from . import current_app
from . import states
from .app import app_or_default
from .datastructures import DependencyGraph, GraphFormatter
from .exceptions import IncompleteStream, TimeoutError
<<<<<<< HEAD
from .five import items, map, range, string_t
=======
>>>>>>> 5b3eef50


class ResultBase(object):
    """Base class for all results"""


class AsyncResult(ResultBase):
    """Query task state.

    :param id: see :attr:`id`.
    :keyword backend: see :attr:`backend`.

    """
    app = None

    #: Error raised for timeouts.
    TimeoutError = TimeoutError

    #: The task's UUID.
    id = None

    #: The task result backend to use.
    backend = None

    #: Parent result (if part of a chain)
    parent = None

    def __init__(self, id, backend=None, task_name=None,
                 app=None, parent=None):
        self.app = app_or_default(app or self.app)
        self.id = id
        self.backend = backend or self.app.backend
        self.task_name = task_name
        self.parent = parent

    def serializable(self):
        return [self.id, self.parent and self.parent.id], None

    def forget(self):
        """Forget about (and possibly remove the result of) this task."""
        self.backend.forget(self.id)

    def revoke(self, connection=None, terminate=False, signal=None):
        """Send revoke signal to all workers.

        Any worker receiving the task, or having reserved the
        task, *must* ignore it.

        :keyword terminate: Also terminate the process currently working
            on the task (if any).
        :keyword signal: Name of signal to send to process if terminate.
            Default is TERM.

        """
        self.app.control.revoke(self.id, connection=connection,
                                terminate=terminate, signal=signal)

    def get(self, timeout=None, propagate=True, interval=0.5):
        """Wait until task is ready, and return its result.

        .. warning::

           Waiting for tasks within a task may lead to deadlocks.
           Please read :ref:`task-synchronous-subtasks`.

        :keyword timeout: How long to wait, in seconds, before the
                          operation times out.
        :keyword propagate: Re-raise exception if the task failed.
        :keyword interval: Time to wait (in seconds) before retrying to
           retrieve the result.  Note that this does not have any effect
           when using the amqp result store backend, as it does not
           use polling.

        :raises celery.exceptions.TimeoutError: if `timeout` is not
            :const:`None` and the result does not arrive within `timeout`
            seconds.

        If the remote call raised an exception then that exception will
        be re-raised.

        """
        if propagate and self.parent:
            for node in reversed(list(self._parents())):
                node.get(propagate=True, timeout=timeout, interval=interval)

        return self.backend.wait_for(self.id, timeout=timeout,
                                     propagate=propagate,
                                     interval=interval)
    wait = get  # deprecated alias to :meth:`get`.

    def _parents(self):
        node = self.parent
        while node:
            yield node
            node = node.parent

    def collect(self, intermediate=False, **kwargs):
        """Iterator, like :meth:`get` will wait for the task to complete,
        but will also follow :class:`AsyncResult` and :class:`ResultSet`
        returned by the task, yielding for each result in the tree.

        An example would be having the following tasks:

        .. code-block:: python

            @task()
            def A(how_many):
                return group(B.s(i) for i in range(how_many))

            @task()
            def B(i):
                return pow2.delay(i)

            @task()
            def pow2(i):
                return i ** 2

        Calling :meth:`collect` would return:

        .. code-block:: python

            >>> result = A.delay(10)
            >>> list(result.collect())
            [0, 1, 4, 9, 16, 25, 36, 49, 64, 81]

        """
        for _, R in self.iterdeps(intermediate=intermediate):
            yield R, R.get(**kwargs)

    def get_leaf(self):
        value = None
        for _, R in self.iterdeps():
            value = R.get()
        return value

    def iterdeps(self, intermediate=False):
        stack = deque([(None, self)])

        while stack:
            parent, node = stack.popleft()
            yield parent, node
            if node.ready():
                stack.extend((node, child) for child in node.children or [])
            else:
                if not intermediate:
                    raise IncompleteStream()

    def ready(self):
        """Returns :const:`True` if the task has been executed.

        If the task is still running, pending, or is waiting
        for retry then :const:`False` is returned.

        """
        return self.state in self.backend.READY_STATES

    def successful(self):
        """Returns :const:`True` if the task executed successfully."""
        return self.state == states.SUCCESS

    def failed(self):
        """Returns :const:`True` if the task failed."""
        return self.state == states.FAILURE

    def build_graph(self, intermediate=False, formatter=None):
        graph = DependencyGraph(
            formatter=formatter or GraphFormatter(root=self.id, shape='oval'),
        )
        for parent, node in self.iterdeps(intermediate=intermediate):
            graph.add_arc(node)
            if parent:
                graph.add_edge(parent, node)
        return graph

    def __str__(self):
        """`str(self) -> self.id`"""
        return str(self.id)

    def __hash__(self):
        """`hash(self) -> hash(self.id)`"""
        return hash(self.id)

    def __repr__(self):
        return '<{0}: {1}>'.format(type(self).__name__, self.id)

    def __eq__(self, other):
        if isinstance(other, AsyncResult):
            return other.id == self.id
        elif isinstance(other, string_t):
            return other == self.id
        return NotImplemented

    def __copy__(self):
        r = self.__reduce__()
        return r[0](*r[1])

    def __reduce__(self):
        return self.__class__, self.__reduce_args__()

    def __reduce_args__(self):
        return self.id, self.backend, self.task_name, self.parent

    @cached_property
    def graph(self):
        return self.build_graph()

    @property
    def supports_native_join(self):
        return self.backend.supports_native_join

    @property
    def children(self):
        children = self.backend.get_children(self.id)
        if children:
            return [from_serializable(child) for child in children]

    @property
    def result(self):
        """When the task has been executed, this contains the return value.
        If the task raised an exception, this will be the exception
        instance."""
        return self.backend.get_result(self.id)
    info = result

    @property
    def traceback(self):
        """Get the traceback of a failed task."""
        return self.backend.get_traceback(self.id)

    @property
    def state(self):
        """The tasks current state.

        Possible values includes:

            *PENDING*

                The task is waiting for execution.

            *STARTED*

                The task has been started.

            *RETRY*

                The task is to be retried, possibly because of failure.

            *FAILURE*

                The task raised an exception, or has exceeded the retry limit.
                The :attr:`result` attribute then contains the
                exception raised by the task.

            *SUCCESS*

                The task executed successfully. The :attr:`result` attribute
                then contains the tasks return value.

        """
        return self.backend.get_status(self.id)
    status = state

    @property
    def task_id(self):
        """compat alias to :attr:`id`"""
        return self.id

    @task_id.setter  # noqa
    def task_id(self, id):
        self.id = id
BaseAsyncResult = AsyncResult  # for backwards compatibility.


class ResultSet(ResultBase):
    """Working with more than one result.

    :param results: List of result instances.

    """
    app = None

    #: List of results in in the set.
    results = None

    def __init__(self, results, app=None, **kwargs):
        self.app = app_or_default(app or self.app)
        self.results = results

    def add(self, result):
        """Add :class:`AsyncResult` as a new member of the set.

        Does nothing if the result is already a member.

        """
        if result not in self.results:
            self.results.append(result)

    def remove(self, result):
        """Removes result from the set; it must be a member.

        :raises KeyError: if the result is not a member.

        """
        if isinstance(result, string_t):
            result = AsyncResult(result)
        try:
            self.results.remove(result)
        except ValueError:
            raise KeyError(result)

    def discard(self, result):
        """Remove result from the set if it is a member.

        If it is not a member, do nothing.

        """
        try:
            self.remove(result)
        except KeyError:
            pass

    def update(self, results):
        """Update set with the union of itself and an iterable with
        results."""
        self.results.extend(r for r in results if r not in self.results)

    def clear(self):
        """Remove all results from this set."""
        self.results[:] = []  # don't create new list.

    def successful(self):
        """Was all of the tasks successful?

        :returns: :const:`True` if all of the tasks finished
            successfully (i.e. did not raise an exception).

        """
        return all(result.successful() for result in self.results)

    def failed(self):
        """Did any of the tasks fail?

        :returns: :const:`True` if any of the tasks failed.
            (i.e., raised an exception)

        """
        return any(result.failed() for result in self.results)

    def waiting(self):
        """Are any of the tasks incomplete?

        :returns: :const:`True` if any of the tasks is still
            waiting for execution.

        """
        return any(not result.ready() for result in self.results)

    def ready(self):
        """Did all of the tasks complete? (either by success of failure).

        :returns: :const:`True` if all of the tasks been
            executed.

        """
        return all(result.ready() for result in self.results)

    def completed_count(self):
        """Task completion count.

        :returns: the number of tasks completed.

        """
        return sum(map(int, (result.successful() for result in self.results)))

    def forget(self):
        """Forget about (and possible remove the result of) all the tasks."""
        for result in self.results:
            result.forget()

    def revoke(self, connection=None):
        """Revoke all tasks in the set."""
        with self.app.connection_or_acquire(connection) as conn:
            for result in self.results:
                result.revoke(connection=conn)

    def __iter__(self):
        return self.iterate()

    def __getitem__(self, index):
        """`res[i] -> res.results[i]`"""
        return self.results[index]

    def iterate(self, timeout=None, propagate=True, interval=0.5):
        """Iterate over the return values of the tasks as they finish
        one by one.

        :raises: The exception if any of the tasks raised an exception.

        """
        elapsed = 0.0
        results = OrderedDict((result.id, copy(result))
                              for result in self.results)

        while results:
            removed = set()
            for task_id, result in items(results):
                if result.ready():
                    yield result.get(timeout=timeout and timeout - elapsed,
                                     propagate=propagate)
                    removed.add(task_id)
                else:
                    if result.backend.subpolling_interval:
                        time.sleep(result.backend.subpolling_interval)
            for task_id in removed:
                results.pop(task_id, None)
            time.sleep(interval)
            elapsed += interval
            if timeout and elapsed >= timeout:
                raise TimeoutError('The operation timed out')

    def get(self, timeout=None, propagate=True, interval=0.5):
        """See :meth:`join`

        This is here for API compatibility with :class:`AsyncResult`,
        in addition it uses :meth:`join_native` if available for the
        current result backend.

        """
        return (self.join_native if self.supports_native_join else self.join)(
            timeout=timeout, propagate=propagate, interval=interval)

    def join(self, timeout=None, propagate=True, interval=0.5):
        """Gathers the results of all tasks as a list in order.

        .. note::

            This can be an expensive operation for result store
            backends that must resort to polling (e.g. database).

            You should consider using :meth:`join_native` if your backend
            supports it.

        .. warning::

            Waiting for tasks within a task may lead to deadlocks.
            Please see :ref:`task-synchronous-subtasks`.

        :keyword timeout: The number of seconds to wait for results before
                          the operation times out.

        :keyword propagate: If any of the tasks raises an exception, the
                            exception will be re-raised.

        :keyword interval: Time to wait (in seconds) before retrying to
                           retrieve a result from the set.  Note that this
                           does not have any effect when using the amqp
                           result store backend, as it does not use polling.

        :raises celery.exceptions.TimeoutError: if `timeout` is not
            :const:`None` and the operation takes longer than `timeout`
            seconds.

        """
        time_start = time.time()
        remaining = None

        results = []
        for result in self.results:
            remaining = None
            if timeout:
                remaining = timeout - (time.time() - time_start)
                if remaining <= 0.0:
                    raise TimeoutError('join operation timed out')
            results.append(result.get(timeout=remaining,
                                      propagate=propagate,
                                      interval=interval))
        return results

    def iter_native(self, timeout=None, interval=None):
        """Backend optimized version of :meth:`iterate`.

        .. versionadded:: 2.2

        Note that this does not support collecting the results
        for different task types using different backends.

        This is currently only supported by the amqp, Redis and cache
        result backends.

        """
        if not self.results:
            return iter([])
        backend = self.results[0].backend
        ids = [result.id for result in self.results]
        return backend.get_many(ids, timeout=timeout, interval=interval)

    def join_native(self, timeout=None, propagate=True, interval=0.5):
        """Backend optimized version of :meth:`join`.

        .. versionadded:: 2.2

        Note that this does not support collecting the results
        for different task types using different backends.

        This is currently only supported by the amqp, Redis and cache
        result backends.

        """
        results = self.results
        acc = [None for _ in range(len(self))]
        for task_id, meta in self.iter_native(timeout=timeout,
                                              interval=interval):
            if propagate and meta['status'] in states.PROPAGATE_STATES:
                raise meta['result']
            acc[results.index(task_id)] = meta['result']
        return acc

    def _failed_join_report(self):
        return (res for res in self.results
                if res.backend.is_cached(res.id) and
                res.state in states.PROPAGATE_STATES)

    def __len__(self):
        return len(self.results)

    def __eq__(self, other):
        if isinstance(other, ResultSet):
            return other.results == self.results
        return NotImplemented

    def __repr__(self):
        return '<{0}: [{1}]>'.format(type(self).__name__,
                                     ', '.join(r.id for r in self.results))

    @property
    def subtasks(self):
        """Deprecated alias to :attr:`results`."""
        return self.results

    @property
    def supports_native_join(self):
        return self.results[0].supports_native_join


class GroupResult(ResultSet):
    """Like :class:`ResultSet`, but with an associated id.

    This type is returned by :class:`~celery.group`, and the
    deprecated TaskSet, meth:`~celery.task.TaskSet.apply_async` method.

    It enables inspection of the tasks state and return values as
    a single entity.

    :param id: The id of the group.
    :param results: List of result instances.

    """

    #: The UUID of the group.
    id = None

    #: List/iterator of results in the group
    results = None

    def __init__(self, id=None, results=None, **kwargs):
        self.id = id
        ResultSet.__init__(self, results, **kwargs)

    def save(self, backend=None):
        """Save group-result for later retrieval using :meth:`restore`.

        Example::

            >>> result.save()
            >>> result = GroupResult.restore(group_id)

        """
        return (backend or self.app.backend).save_group(self.id, self)

    def delete(self, backend=None):
        """Remove this result if it was previously saved."""
        (backend or self.app.backend).delete_group(self.id)

    def __reduce__(self):
        return self.__class__, self.__reduce_args__()

    def __reduce_args__(self):
        return self.id, self.results

    def __eq__(self, other):
        if isinstance(other, GroupResult):
            return other.id == self.id and other.results == self.results
        return NotImplemented

    def __repr__(self):
        return '<{0}: {1} [{2}]>'.format(type(self).__name__, self.id,
                                         ', '.join(r.id for r in self.results))

    def serializable(self):
        return self.id, [r.serializable() for r in self.results]

    @property
    def children(self):
        return self.results

    @classmethod
    def restore(self, id, backend=None):
        """Restore previously saved group result."""
        return (backend or current_app.backend).restore_group(id)


class TaskSetResult(GroupResult):
    """Deprecated version of :class:`GroupResult`"""

    def __init__(self, taskset_id, results=None, **kwargs):
        # XXX supports the taskset_id kwarg.
        # XXX previously the "results" arg was named "subtasks".
        if 'subtasks' in kwargs:
            results = kwargs['subtasks']
        GroupResult.__init__(self, taskset_id, results, **kwargs)

    def itersubtasks(self):
        """Deprecated.   Use ``iter(self.results)`` instead."""
        return iter(self.results)

    @property
    def total(self):
        """Deprecated: Use ``len(r)``."""
        return len(self)

    @property
    def taskset_id(self):
        """compat alias to :attr:`self.id`"""
        return self.id

    @taskset_id.setter  # noqa
    def taskset_id(self, id):
        self.id = id


class EagerResult(AsyncResult):
    """Result that we know has already been executed."""
    task_name = None

    def __init__(self, id, ret_value, state, traceback=None):
        self.id = id
        self._result = ret_value
        self._state = state
        self._traceback = traceback

    def __reduce__(self):
        return self.__class__, self.__reduce_args__()

    def __reduce_args__(self):
        return (self.id, self._result, self._state, self._traceback)

    def __copy__(self):
        cls, args = self.__reduce__()
        return cls(*args)

    def ready(self):
        return True

    def get(self, timeout=None, propagate=True, **kwargs):
        if self.successful():
            return self.result
        elif self.state in states.PROPAGATE_STATES:
            if propagate:
                raise self.result
            return self.result
    wait = get

    def forget(self):
        pass

    def revoke(self):
        self._state = states.REVOKED

    def __repr__(self):
        return '<EagerResult: {0.id}>'.format(self)

    @property
    def result(self):
        """The tasks return value"""
        return self._result

    @property
    def state(self):
        """The tasks state."""
        return self._state
    status = state

    @property
    def traceback(self):
        """The traceback if the task failed."""
        return self._traceback

    @property
    def supports_native_join(self):
        return False


def from_serializable(r, Result=AsyncResult):
    # earlier backends may just pickle, so check if
    # result is already prepared.
    if not isinstance(r, ResultBase):
<<<<<<< HEAD
        id = parent = None
        res, nodes = r
        if nodes:
            return GroupResult(
                res, [from_serializable(child, Result) for child in nodes],
            )
        if isinstance(res, (list, tuple)):
            id, parent = res[0], res[1]
        return Result(id, parent=parent)
=======
        if isinstance(r, (list, tuple)):
            id, nodes = r
            if nodes:
                return GroupResult(id, [Result(id) for id, _ in nodes])
            return AsyncResult(id)
        else:
            return AsyncResult(r)
>>>>>>> 5b3eef50
    return r<|MERGE_RESOLUTION|>--- conflicted
+++ resolved
@@ -21,10 +21,7 @@
 from .app import app_or_default
 from .datastructures import DependencyGraph, GraphFormatter
 from .exceptions import IncompleteStream, TimeoutError
-<<<<<<< HEAD
 from .five import items, map, range, string_t
-=======
->>>>>>> 5b3eef50
 
 
 class ResultBase(object):
@@ -731,7 +728,6 @@
     # earlier backends may just pickle, so check if
     # result is already prepared.
     if not isinstance(r, ResultBase):
-<<<<<<< HEAD
         id = parent = None
         res, nodes = r
         if nodes:
@@ -741,13 +737,4 @@
         if isinstance(res, (list, tuple)):
             id, parent = res[0], res[1]
         return Result(id, parent=parent)
-=======
-        if isinstance(r, (list, tuple)):
-            id, nodes = r
-            if nodes:
-                return GroupResult(id, [Result(id) for id, _ in nodes])
-            return AsyncResult(id)
-        else:
-            return AsyncResult(r)
->>>>>>> 5b3eef50
     return r