# -*- coding: utf-8 -*-
"""
    celery.events
    ~~~~~~~~~~~~~

    Events is a stream of messages sent for certain actions occurring
    in the worker (and clients if :setting:`CELERY_SEND_TASK_SENT_EVENT`
    is enabled), used for monitoring purposes.

"""
from __future__ import absolute_import

import os
import time
import socket
import threading

from collections import deque
from contextlib import contextmanager
from copy import copy
from operator import itemgetter

from kombu import Exchange, Queue, Producer
from kombu.mixins import ConsumerMixin
from kombu.utils import cached_property

from celery.app import app_or_default
from celery.utils import uuid
from celery.utils.timeutils import adjust_timestamp, utcoffset

event_exchange = Exchange('celeryev', type='topic')

_TZGETTER = itemgetter('utcoffset', 'timestamp')


def get_exchange(conn):
    ex = copy(event_exchange)
    if conn.transport.driver_type == 'redis':
        # quick hack for Issue #436
        ex.type = 'fanout'
    return ex


def Event(type, _fields=None, **fields):
    """Create an event.

    An event is a dictionary, the only required field is ``type``.

    """
    event = dict(_fields or {}, type=type, **fields)
    if 'timestamp' not in event:
        event['timestamp'] = time.time()
    return event


def group_from(type):
    return type.split('-', 1)[0]


class EventDispatcher(object):
    """Send events as messages.

    :param connection: Connection to the broker.

    :keyword hostname: Hostname to identify ourselves as,
        by default uses the hostname returned by :func:`socket.gethostname`.

    :keyword groups: List of groups to send events for.  :meth:`send` will
        ignore send requests to groups not in this list.
        If this is :const:`None`, all events will be sent. Example groups
        include ``"task"`` and ``"worker"``.

    :keyword enabled: Set to :const:`False` to not actually publish any events,
        making :meth:`send` a noop operation.

    :keyword channel: Can be used instead of `connection` to specify
        an exact channel to use when sending events.

    :keyword buffer_while_offline: If enabled events will be buffered
       while the connection is down. :meth:`flush` must be called
       as soon as the connection is re-established.

    You need to :meth:`close` this after use.

    """
    DISABLED_TRANSPORTS = set(['sql'])

    def __init__(self, connection=None, hostname=None, enabled=True,
<<<<<<< HEAD
            channel=None, buffer_while_offline=True, app=None,
            serializer=None, groups=None):
=======
                 channel=None, buffer_while_offline=True, app=None,
                 serializer=None):
>>>>>>> 24696876
        self.app = app_or_default(app or self.app)
        self.connection = connection
        self.channel = channel
        self.hostname = hostname or socket.gethostname()
        self.buffer_while_offline = buffer_while_offline
        self.mutex = threading.Lock()
        self.publisher = None
        self._outbound_buffer = deque()
        self.serializer = serializer or self.app.conf.CELERY_EVENT_SERIALIZER
        self.on_enabled = set()
        self.on_disabled = set()
        self.groups = set(groups or [])
        self.tzoffset = [-time.timezone, -time.altzone]
        self.clock = self.app.clock
        if not connection and channel:
            self.connection = channel.connection.client
        self.enabled = enabled
        if self.connection.transport.driver_type in self.DISABLED_TRANSPORTS:
            self.enabled = False
        if self.enabled:
            self.enable()
        self.headers = {'hostname': self.hostname}
        self.pid = os.getpid()

    def __enter__(self):
        return self

    def __exit__(self, *exc_info):
        self.close()

    def get_exchange(self):
        if self.connection:
            return get_exchange(self.connection)
        else:
            return get_exchange(self.channel.connection.client)

    def enable(self):
        self.publisher = Producer(self.channel or self.connection,
                                  exchange=self.get_exchange(),
                                  serializer=self.serializer)
        self.enabled = True
        for callback in self.on_enabled:
            callback()

    def disable(self):
        if self.enabled:
            self.enabled = False
            self.close()
            for callback in self.on_disabled:
                callback()

    def send(self, type, utcoffset=utcoffset, blind=False,
            Event=Event, **fields):
        """Send event.

        :param type: Kind of event.
        :keyword utcoffset: Function returning the current utcoffset in hours.
        :keyword blind: Do not send clock value
        :keyword \*\*fields: Event arguments.

        """
        if self.enabled:
            groups = self.groups
            if groups and group_from(type) not in groups:
                return

            clock = None if blind else self.clock.forward()

            with self.mutex:
                event = Event(type, hostname=self.hostname,
<<<<<<< HEAD
                                    clock=clock,
                                    utcoffset=utcoffset(),
                                    pid=self.pid, **fields)
=======
                              clock=self.app.clock.forward(), **fields)
>>>>>>> 24696876
                try:
                    self.publisher.publish(event,
                                           routing_key=type.replace('-', '.'),
                                           headers=self.headers)
                except Exception as exc:
                    if not self.buffer_while_offline:
                        raise
                    self._outbound_buffer.append((type, fields, exc))

    def flush(self):
        while self._outbound_buffer:
            try:
                type, fields, _ = self._outbound_buffer.popleft()
            except IndexError:
                return
            self.send(type, **fields)

    def copy_buffer(self, other):
        self._outbound_buffer = other._outbound_buffer

    def close(self):
        """Close the event dispatcher."""
        self.mutex.locked() and self.mutex.release()
        self.publisher = None


class EventReceiver(ConsumerMixin):
    """Capture events.

    :param connection: Connection to the broker.
    :keyword handlers: Event handlers.

    :attr:`handlers` is a dict of event types and their handlers,
    the special handler `"*"` captures all events that doesn't have a
    handler.

    """

    def __init__(self, connection, handlers=None, routing_key='#',
                 node_id=None, app=None, queue_prefix='celeryev'):
        self.app = app_or_default(app)
        self.connection = connection
        self.handlers = {} if handlers is None else handlers
        self.routing_key = routing_key
        self.node_id = node_id or uuid()
        self.queue_prefix = queue_prefix
        self.queue = Queue('.'.join([self.queue_prefix, self.node_id]),
                           exchange=self.get_exchange(),
                           routing_key=self.routing_key,
                           auto_delete=True,
                           durable=False)
        self.adjust_clock = self.app.clock.adjust

    def get_exchange(self):
        return get_exchange(self.connection)

    def process(self, type, event):
        """Process the received event by dispatching it to the appropriate
        handler."""
        handler = self.handlers.get(type) or self.handlers.get('*')
        handler and handler(event)

    def get_consumers(self, Consumer, channel):
        return [Consumer(queues=[self.queue],
                         callbacks=[self._receive], no_ack=True)]

    def on_consume_ready(self, connection, channel, consumers,
            wakeup=True, **kwargs):
        if wakeup:
            self.wakeup_workers(channel=channel)

    def itercapture(self, limit=None, timeout=None, wakeup=True):
        return self.consume(limit=limit, timeout=timeout, wakeup=wakeup)

    def capture(self, limit=None, timeout=None, wakeup=True):
        """Open up a consumer capturing events.

        This has to run in the main process, and it will never
        stop unless forced via :exc:`KeyboardInterrupt` or :exc:`SystemExit`.

        """
        return list(self.consume(limit=limit, timeout=timeout, wakeup=wakeup))

    def wakeup_workers(self, channel=None):
        self.app.control.broadcast('heartbeat',
                                   connection=self.connection,
                                   channel=channel)

    def event_from_message(self, body, localize=True, now=time.time):
        type = body.get('type', '').lower()
        clock = body.get('clock')
        if clock:
            self.adjust_clock(clock)

        if localize:
            try:
                offset, timestamp = _TZGETTER(body)
            except KeyError:
                pass
            else:
                body['timestamp'] = adjust_timestamp(timestamp, offset)
        return type, Event(type, body, local_received=now())

    def _receive(self, body, message):
        self.process(*self.event_from_message(body))


class Events(object):

    def __init__(self, app=None):
        self.app = app

    @cached_property
    def Receiver(self):
        return self.app.subclass_with_self(EventReceiver,
                                           reverse='events.Receiver')

    @cached_property
    def Dispatcher(self):
        return self.app.subclass_with_self(EventDispatcher,
                                           reverse='events.Dispatcher')

    @cached_property
    def State(self):
        return self.app.subclass_with_self('celery.events.state:State',
                                           reverse='events.State')

    @contextmanager
    def default_dispatcher(self, hostname=None, enabled=True,
                           buffer_while_offline=False):
        with self.app.amqp.producer_pool.acquire(block=True) as pub:
            with self.Dispatcher(pub.connection, hostname, enabled,
                                 pub.channel, buffer_while_offline) as d:
                yield d<|MERGE_RESOLUTION|>--- conflicted
+++ resolved
@@ -86,13 +86,8 @@
     DISABLED_TRANSPORTS = set(['sql'])
 
     def __init__(self, connection=None, hostname=None, enabled=True,
-<<<<<<< HEAD
-            channel=None, buffer_while_offline=True, app=None,
-            serializer=None, groups=None):
-=======
                  channel=None, buffer_while_offline=True, app=None,
-                 serializer=None):
->>>>>>> 24696876
+                 serializer=None, groups=None):
         self.app = app_or_default(app or self.app)
         self.connection = connection
         self.channel = channel
@@ -145,7 +140,7 @@
                 callback()
 
     def send(self, type, utcoffset=utcoffset, blind=False,
-            Event=Event, **fields):
+             Event=Event, **fields):
         """Send event.
 
         :param type: Kind of event.
@@ -162,14 +157,11 @@
             clock = None if blind else self.clock.forward()
 
             with self.mutex:
-                event = Event(type, hostname=self.hostname,
-<<<<<<< HEAD
-                                    clock=clock,
-                                    utcoffset=utcoffset(),
-                                    pid=self.pid, **fields)
-=======
-                              clock=self.app.clock.forward(), **fields)
->>>>>>> 24696876
+                event = Event(type,
+                              hostname=self.hostname,
+                              clock=clock,
+                              utcoffset=utcoffset(),
+                              pid=self.pid, **fields)
                 try:
                     self.publisher.publish(event,
                                            routing_key=type.replace('-', '.'),
@@ -237,7 +229,7 @@
                          callbacks=[self._receive], no_ack=True)]
 
     def on_consume_ready(self, connection, channel, consumers,
-            wakeup=True, **kwargs):
+                         wakeup=True, **kwargs):
         if wakeup:
             self.wakeup_workers(channel=channel)
 
