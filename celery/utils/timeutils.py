# -*- coding: utf-8 -*-
"""
    celery.utils.timeutils
    ~~~~~~~~~~~~~~~~~~~~~~

    This module contains various utilities relating to dates and times.

    :copyright: (c) 2009 - 2011 by Ask Solem.
    :license: BSD, see LICENSE for more details.

"""
from __future__ import absolute_import

<<<<<<< HEAD
import math

from kombu.utils import cached_property

=======
>>>>>>> 3102b706
from datetime import datetime, timedelta
from dateutil import tz
from dateutil.parser import parse as parse_iso8601

try:
    import pytz
except ImportError:
    pytz = None  # noqa


DAYNAMES = "sun", "mon", "tue", "wed", "thu", "fri", "sat"
WEEKDAYS = dict((name, dow) for name, dow in zip(DAYNAMES, range(7)))

RATE_MODIFIER_MAP = {"s": lambda n: n,
                     "m": lambda n: n / 60.0,
                     "h": lambda n: n / 60.0 / 60.0}


HAVE_TIMEDELTA_TOTAL_SECONDS = hasattr(timedelta, "total_seconds")

TIME_UNITS = (("day", 60 * 60 * 24.0, lambda n: "%.2f" % n),
              ("hour", 60 * 60.0, lambda n: "%.2f" % n),
              ("minute", 60.0, lambda n: "%.2f" % n),
              ("second", 1.0, lambda n: "%.2f" % n))


class UnknownTimezone(Exception):
    """No specification exists for the timezone specified.  Consider
    installing the pytz library to get access to more timezones."""


def _is_naive(dt):
    return bool(dt.tzinfo)


class _Zone(object):

    def tz_or_local(self, tzinfo=None):
        if tzinfo is None:
            return self.local
        return self.get_timezone(tzinfo)

    def to_local(self, dt, local=None, orig=None):
        return dt.replace(tzinfo=orig or self.utc).astimezone(
                    self.tz_or_local(local))

    def get_timezone(self, zone):
        if isinstance(zone, basestring):
            if pytz:
                return pytz.timezone(zone)
            zone = tz.gettz(zone)
            if zone is None:
                raise UnknownTimezone(UnknownTimezone.__doc__)
            return zone
        return zone

    @cached_property
    def local(self):
        return tz.tzlocal()

    @cached_property
    def utc(self):
        return self.get_timezone("UTC")

timezone = _Zone()


def maybe_timedelta(delta):
    """Coerces integer to timedelta if `delta` is an integer."""
    if isinstance(delta, (int, float)):
        return timedelta(seconds=delta)
    return delta


if HAVE_TIMEDELTA_TOTAL_SECONDS:   # pragma: no cover

    def timedelta_seconds(delta):
        """Convert :class:`datetime.timedelta` to seconds.

        Doesn't account for negative values.

        """
        return max(delta.total_seconds(), 0)

else:  # pragma: no cover

    def timedelta_seconds(delta):  # noqa
        """Convert :class:`datetime.timedelta` to seconds.

        Doesn't account for negative values.

        """
        if delta.days < 0:
            return 0
        return delta.days * 86400 + delta.seconds + (delta.microseconds / 10e5)


def delta_resolution(dt, delta):
    """Round a datetime to the resolution of a timedelta.

    If the timedelta is in days, the datetime will be rounded
    to the nearest days, if the timedelta is in hours the datetime
    will be rounded to the nearest hour, and so on until seconds
    which will just return the original datetime.

    """
    delta = timedelta_seconds(delta)

    resolutions = ((3, lambda x: x / 86400),
                   (4, lambda x: x / 3600),
                   (5, lambda x: x / 60))

    args = dt.year, dt.month, dt.day, dt.hour, dt.minute, dt.second
    for res, predicate in resolutions:
        if predicate(delta) >= 1.0:
            return datetime(*args[:res])
    return dt


def remaining(start, ends_in, now=None, relative=False):
    """Calculate the remaining time for a start date and a timedelta.

    e.g. "how many seconds left for 30 seconds after start?"

    :param start: Start :class:`~datetime.datetime`.
    :param ends_in: The end delta as a :class:`~datetime.timedelta`.
    :keyword relative: If enabled the end time will be
        calculated using :func:`delta_resolution` (i.e. rounded to the
        resolution of `ends_in`).
    :keyword now: Function returning the current time and date,
        defaults to :func:`datetime.utcnow`.

    """
    now = now or datetime.utcnow()

    end_date = start + ends_in
    if relative:
        end_date = delta_resolution(end_date, ends_in)
    return end_date - now


def rate(rate):
    """Parses rate strings, such as `"100/m"` or `"2/h"`
    and converts them to seconds."""
    if rate:
        if isinstance(rate, basestring):
            ops, _, modifier = rate.partition("/")
            return RATE_MODIFIER_MAP[modifier or "s"](int(ops)) or 0
        return rate or 0
    return 0


def weekday(name):
    """Return the position of a weekday (0 - 7, where 0 is Sunday).

    Example::

        >>> weekday("sunday"), weekday("sun"), weekday("mon")
        (0, 0, 1)

    """
    abbreviation = name[0:3].lower()
    try:
        return WEEKDAYS[abbreviation]
    except KeyError:
        # Show original day name in exception, instead of abbr.
        raise KeyError(name)


def humanize_seconds(secs, prefix=""):
    """Show seconds in human form, e.g. 60 is "1 minute", 7200 is "2
    hours"."""
    secs = float(secs)
    for unit, divider, formatter in TIME_UNITS:
        if secs >= divider:
            w = secs / divider
            punit = w > 1 and (unit + "s") or unit
            return "%s%s %s" % (prefix, formatter(w), punit)
    return "now"


def maybe_iso8601(dt):
    """`Either datetime | str -> datetime or None -> None`"""
    if not dt:
        return
    if isinstance(dt, datetime):
        return dt
    return parse_iso8601(dt)<|MERGE_RESOLUTION|>--- conflicted
+++ resolved
@@ -11,13 +11,8 @@
 """
 from __future__ import absolute_import
 
-<<<<<<< HEAD
-import math
-
 from kombu.utils import cached_property
 
-=======
->>>>>>> 3102b706
 from datetime import datetime, timedelta
 from dateutil import tz
 from dateutil.parser import parse as parse_iso8601
