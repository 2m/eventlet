--- conflicted
+++ resolved
@@ -157,13 +157,9 @@
             self._wm = pyinotify.WatchManager()
             self._notifier = pyinotify.Notifier(self._wm, self)
             add_watch = self._wm.add_watch
+            flags = pyinotify.IN_MODIFY | pyinotify.IN_ATTRIB
             for m in self._modules:
-<<<<<<< HEAD
-                add_watch(m, pyinotify.IN_MODIFY | pyinotify.IN_ATTRIB)
-=======
-                self._wm.add_watch(m,
-                        pyinotify.IN_MODIFY | pyinotify.IN_ATTRIB)
->>>>>>> 87ef0112
+                add_watch(m, flags)
             self._notifier.loop()
         finally:
             if self._wm:
