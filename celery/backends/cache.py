--- conflicted
+++ resolved
@@ -1,16 +1,10 @@
 from __future__ import absolute_import
 
-<<<<<<< HEAD
-from ..datastructures import LocalCache
+from ..datastructures import LRUCache
 from ..exceptions import ImproperlyConfigured
 from ..utils import cached_property
 
 from .base import KeyValueStoreBackend
-=======
-from celery.backends.base import KeyValueStoreBackend
-from celery.exceptions import ImproperlyConfigured
-from celery.datastructures import LRUCache
->>>>>>> e6b24050
 
 _imp = [None]
 
