--- conflicted
+++ resolved
@@ -183,15 +183,7 @@
     def cleanup(self):
         """Delete expired metadata."""
         self.collection.remove(
-<<<<<<< HEAD
-            {
-                'date_done': {
-                    '$lt': self.app.now() - self.expires,
-                },
-            },
-=======
             {'date_done': {'$lt': self.app.now() - self.expires}},
->>>>>>> 24696876
         )
 
     def __reduce__(self, args=(), kwargs={}):
