--- conflicted
+++ resolved
@@ -378,14 +378,9 @@
         # If GID isn't defined, get the primary GID of the user.
         if not gid and pwd:
             gid = pwd.getpwuid(uid).pw_gid
-<<<<<<< HEAD
-            setgid(gid)
+        setgid(gid)
+        setgroups(uid)
         setuid(uid)
-=======
-        setegid(gid)
-        setgroups(uid)
-        seteuid(uid)
->>>>>>> a777e9d1
     else:
         gid and setgid(gid)
 
