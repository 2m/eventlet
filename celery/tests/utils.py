from __future__ import with_statement
from contextlib import contextmanager
from StringIO import StringIO
<<<<<<< HEAD
from functools import wraps
import os
=======
>>>>>>> 77797eab
import sys
import __builtin__


def _skip_test(reason, sign):

    def _wrap_test(fun):

        @wraps(fun)
        def _skipped_test(*args, **kwargs):
            sys.stderr.write("(%s: %s) " % (sign, reason))

        return _skipped_test
    return _wrap_test


def todo(reason):
    """TODO test decorator."""
    return _skip_test(reason, "TODO")


def skip(reason):
    """Skip test decorator."""
    return _skip_test(reason, "SKIP")


def skip_if(predicate, reason):
    """Skip test if predicate is ``True``."""

    def _inner(fun):
        return skip(reason)(fun) if predicate else fun

    return _inner


def skip_unless(predicate, reason):
    """Skip test if predicate is ``False``."""
    return skip_if(not predicate, reason)


@contextmanager
def mask_modules(*modnames):
    """Ban some modules from being importable inside the context

    For example:

        >>> with missing_modules("sys"):
        ...     try:
        ...         import sys
        ...     except ImportError:
        ...         print "sys not found"
        sys not found

        >>> import sys
        >>> sys.version
        (2, 5, 2, 'final', 0)

    """

    realimport = __builtin__.__import__

    def myimp(name, *args, **kwargs):
        if name in modnames:
            raise ImportError("No module named %s" % name)
        else:
            return realimport(name, *args, **kwargs)

    __builtin__.__import__ = myimp
    yield
    __builtin__.__import__ = realimport


@contextmanager
def override_stdouts():
    """Override ``sys.stdout`` and ``sys.stderr`` with ``StringIO``."""
    prev_out, prev_err = sys.stdout, sys.stderr
    mystdout, mystderr = StringIO(), StringIO()
    sys.stdout = sys.__stdout__ = mystdout
    sys.stderr = sys.__stderr__ = mystderr

    yield mystdout, mystderr

    sys.stdout = sys.__stdout__ = prev_out
    sys.stderr = sys.__stderr__ = prev_err<|MERGE_RESOLUTION|>--- conflicted
+++ resolved
@@ -1,11 +1,7 @@
 from __future__ import with_statement
 from contextlib import contextmanager
 from StringIO import StringIO
-<<<<<<< HEAD
 from functools import wraps
-import os
-=======
->>>>>>> 77797eab
 import sys
 import __builtin__
 
