--- conflicted
+++ resolved
@@ -65,11 +65,7 @@
 fi
 if [ -n "$CELERYBEAT_GROUP" ]; then
     DAEMON_OPTS="$DAEMON_OPTS --gid $CELERYBEAT_GROUP"
-<<<<<<< HEAD
-    chown ":$CELERYBEAT_GROUP" $CELERYBEAT_LOG_DIR $CELERYBEAT_PID_DIR
-=======
     chgrp "$CELERYBEAT_GROUP" $CELERYBEAT_LOG_DIR $CELERYBEAT_PID_DIR
->>>>>>> 3102b706
 fi
 
 CELERYBEAT_CHDIR=${CELERYBEAT_CHDIR:-$CELERYD_CHDIR}
